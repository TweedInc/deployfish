--- conflicted
+++ resolved
@@ -616,13 +616,11 @@
         if 'config' in yml:
             parameters = yml['config']
         self.parameter_store = ParameterStore(self._serviceName, self._clusterName, yml=parameters)
-<<<<<<< HEAD
         if 'tags' in yml:
             self.service_tags = yml['tags']
             for t in self.service_tags:
                 if not t.get('key') or not t.get('value'):
                     raise RuntimeError('Missing key or value for service tag!')
-=======
         if 'cw_log_groups' in yml:
             self.__cw_log_groups = yml['cw_log_groups']
             for g in self.__cw_log_groups:
@@ -633,7 +631,6 @@
             self._ecr_repo = yml['ecr-repository']
             if not self._ecr_repo.get('name'):
                 raise RuntimeError('Missing name for ECR repository!')
->>>>>>> 5665d857
 
     def from_aws(self):
         """
